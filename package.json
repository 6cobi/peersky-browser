--- conflicted
+++ resolved
@@ -131,11 +131,7 @@
   "dependencies": {
     "@helia/ipns": "^8.2.3",
     "@helia/unixfs": "^5.0.3",
-<<<<<<< HEAD
     "@iamevan/electron-chrome-web-store": "^0.11.2",
-    "@libp2p/webtransport": "^5.0.47",
-=======
->>>>>>> b1e0cea1
     "b4a": "^1.6.7",
     "blockstore-level": "^2.0.3",
     "content-hash": "^2.5.2",
