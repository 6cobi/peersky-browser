{
  "name": "peersky-browser",
  "version": "1.0.0",
  "description": "A minimal p2p web browser.",
  "keywords": [
    "peersky",
    "ipfs",
    "hyper",
    "web3",
    "browser",
    "dweb"
  ],
  "license": "MIT",
  "author": "Akhilesh Thite <akhileshthite@hotmail.com> (https://akhilesh.art/)",
  "main": "src/main.js",
  "type": "module",
  "repository": "https://github.com/p2plabsxyz/peersky-test",
  "scripts": {
    "test": "echo \"Error: no test specified\" && exit 1",
    "start": "electron .",
    "electron-rebuild": "electron-rebuild",
    "build": "electron-builder build --publish never",
    "build-all": "electron-builder build -mwl"
  },
  "build": {
    "npmRebuild": false,
    "asar": false,
    "appId": "peersky.p2plabs.xyz",
    "productName": "Peersky Browser",
    "directories": {
      "output": "dist"
    },
    "files": [
      "node_modules/**/*",
      "package.json",
      "public/*",
      "src/**/*",
      "src/*"
    ],
    "mac": {
      "artifactName": "${name}-${version}-${os}-${arch}.${ext}",
      "darkModeSupport": true,
      "gatekeeperAssess": false,
      "target": [
        {
          "target": "default",
          "arch": [
            "x64",
            "arm64"
          ]
        }
      ],
      "icon": "./public/icon.png"
    },
    "win": {
      "target": [
        {
          "target": "nsis",
          "arch": [
            "ia32",
            "x64"
          ]
        },
        {
          "target": "portable",
          "arch": [
            "ia32",
            "x64"
          ]
        }
      ],
      "icon": "./public/icon.png"
    },
    "linux": {
      "artifactName": "${name}-${version}-${os}-${arch}.${ext}",
      "target": [
        "AppImage",
        "deb"
      ],
      "icon": "./public/icon.png"
    },
    "protocols": [
      {
        "name": "ipfs",
        "schemes": [
          "ipfs",
          "ipns",
          "ipld"
        ],
        "role": "Viewer"
      }
    ],
    "publish": [
      {
        "provider": "github",
        "owner": "p2plabsxyz",
        "repo": "peersky-test",
        "releaseType": "release"
      }
    ]
  },
  "dependencies": {
    "@chainsafe/libp2p-gossipsub": "^13.0.0",
    "@chainsafe/libp2p-noise": "^15.0.0",
    "@chainsafe/libp2p-yamux": "^6.0.2",
    "@helia/ipns": "^8.1.0",
    "@helia/unixfs": "^3.0.6",
    "@libp2p/bootstrap": "^10.0.24",
    "@libp2p/kad-dht": "^12.0.17",
    "@libp2p/mdns": "^11.0.8",
    "@libp2p/mplex": "^10.0.24",
    "@libp2p/peer-id": "^5.0.8",
    "@libp2p/tcp": "^9.0.26",
    "@libp2p/webrtc": "^4.0.33",
    "@libp2p/websockets": "^8.0.24",
<<<<<<< HEAD
    "content-hash": "^2.5.2",
=======
    "b4a": "^1.6.7",
>>>>>>> 33e078a2
    "content-type": "^1.0.5",
    "electron-updater": "^6.2.1",
    "ethers": "^6.13.4",
    "find-process": "^1.4.7",
    "fs-extra": "^11.2.0",
<<<<<<< HEAD
    "helia": "^5.2.0",
    "hyper-sdk": "^5.0.0",
=======
    "helia": "^4.2.1",
    "hyper-sdk": "^5.1.0",
    "hypercore-crypto": "^3.4.2",
>>>>>>> 33e078a2
    "hypercore-fetch": "^9.9.1",
    "hyperdht": "^6.20.1",
    "hyperswarm": "^4.8.4",
    "jquery": "^3.7.1",
    "libp2p": "^1.6.0",
    "libp2p-gossipsub": "^0.13.0",
    "mime-types": "^2.1.35",
    "multiformats": "^13.3.2",
    "node-cache": "^5.1.2",
    "web3protocol": "^0.6.0"
  },
  "devDependencies": {
    "electron": "^31.3.0",
    "electron-builder": "^24.13.3",
    "electron-rebuild": "^3.2.9"
  }
}<|MERGE_RESOLUTION|>--- conflicted
+++ resolved
@@ -113,24 +113,16 @@
     "@libp2p/tcp": "^9.0.26",
     "@libp2p/webrtc": "^4.0.33",
     "@libp2p/websockets": "^8.0.24",
-<<<<<<< HEAD
     "content-hash": "^2.5.2",
-=======
     "b4a": "^1.6.7",
->>>>>>> 33e078a2
     "content-type": "^1.0.5",
     "electron-updater": "^6.2.1",
     "ethers": "^6.13.4",
     "find-process": "^1.4.7",
     "fs-extra": "^11.2.0",
-<<<<<<< HEAD
     "helia": "^5.2.0",
-    "hyper-sdk": "^5.0.0",
-=======
-    "helia": "^4.2.1",
     "hyper-sdk": "^5.1.0",
     "hypercore-crypto": "^3.4.2",
->>>>>>> 33e078a2
     "hypercore-fetch": "^9.9.1",
     "hyperdht": "^6.20.1",
     "hyperswarm": "^4.8.4",
