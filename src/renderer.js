--- conflicted
+++ resolved
@@ -8,7 +8,7 @@
 const { ipcRenderer } = require("electron");
 
 const DEFAULT_PAGE = "peersky://home";
-const webviewContainer = document.querySelector("#webview-container");
+let webviewContainer = null; // Will be set dynamically for tabs
 const nav = document.querySelector("#navbox");
 const findMenu = document.querySelector("#find");
 const pageTitle = document.querySelector("title");
@@ -17,84 +17,6 @@
 const searchParams = new URL(window.location.href).searchParams;
 const toNavigate = searchParams.has("url") ? searchParams.get("url") : DEFAULT_PAGE;
 
-<<<<<<< HEAD
-document.addEventListener("DOMContentLoaded", () => {
-  const titleBar = document.querySelector("#titlebar");
-  const tabBar = document.querySelector("#tabbar") || new TabBar();
-  
-  // This is our webview container where all tab webviews will live
-  const webviewContainer = document.createElement("div");
-  webviewContainer.id = "webview-container";
-  webviewContainer.className = "webview-container";
-  document.body.appendChild(webviewContainer);
-  
-  // Connect the tabBar with the webviewContainer
-  tabBar.connectWebviewContainer(webviewContainer);
-  
-  ipcRenderer.on('close-tab', (_, id) => {
-    try {
-      if (tabBar && typeof tabBar.closeTab === 'function') {
-        tabBar.closeTab(id);
-      }
-    } catch (e) {
-      console.error('Error closing tab via IPC:', e);
-    }
-  });
-
-  ipcRenderer.on('activate-tab', (_, id) => {
-    try {
-      if (tabBar && typeof tabBar.selectTab === 'function') {
-        tabBar.selectTab(id);
-      }
-    } catch (e) {
-      console.error('Error activating tab via IPC:', e);
-    }
-  });
-  
-  if (titleBar && tabBar) {
-    titleBar.connectTabBar(tabBar);
-  }
-
-  if (webviewContainer && nav && tabBar) {
-    // Setup tab event handlers
-    tabBar.addEventListener("tab-selected", (e) => {
-      const { tabId, url } = e.detail;
-      
-      nav.querySelector("#url").value = url;
-      
-      const tab = tabBar.tabs.find(t => t.id === tabId);
-      if (tab) {
-        pageTitle.innerText = `${tab.title} - Peersky Browser`;
-      }
-      
-      updateNavigationButtons(tabBar);
-    });
-    
-    tabBar.addEventListener("tab-navigated", (e) => {
-      const { tabId, url } = e.detail;
-      
-      if (tabId === tabBar.activeTabId) {
-        nav.querySelector("#url").value = url;
-        
-        setTimeout(() => updateNavigationButtons(tabBar), 100);
-      }
-      
-      ipcRenderer.send("webview-did-navigate", url);
-    });
-    
-    // Handle tab loading state changes
-    tabBar.addEventListener("tab-loading", (e) => {
-      const { tabId, isLoading } = e.detail;
-      
-      if (tabId === tabBar.activeTabId) {
-        nav.setLoading(isLoading);
-        
-        if (!isLoading) {
-          setTimeout(() => updateNavigationButtons(tabBar), 100);
-        }
-      }
-    });
-=======
 document.addEventListener("DOMContentLoaded", async () => {
   // Initialize theme on page load
   try {
@@ -108,45 +30,102 @@
         if (urlDisplay) {
           urlDisplay.classList.remove('transition-disabled');
         }
-      }, 50);
+      }, 100);
     }
   } catch (error) {
-    console.warn('Failed to load theme on startup:', error);
-    // Fallback: enable transitions even if theme loading fails
-    setTimeout(() => {
-      const urlDisplay = document.querySelector('#url');
-      if (urlDisplay) {
-        urlDisplay.classList.remove('transition-disabled');
-      }
-    }, 100);
-  }
-  
+    console.error('Error loading theme:', error);
+  }
+
   // Listen for theme changes from main process
   ipcRenderer.on('theme-changed', (event, newTheme) => {
-    console.log('Main window: Theme changed to:', newTheme);
-    reloadThemeCSS();
-    
-    // Apply theme data attribute for unified theme system
     document.documentElement.setAttribute('data-theme', newTheme);
-    
-    // Dispatch event for nav-box component
-    window.dispatchEvent(new CustomEvent('theme-reload', { 
-      detail: { theme: newTheme } 
-    }));
   });
 
-  if (webviewContainer && nav) {
-    // Process the initial URL through handleURL to ensure proper formatting
-    (async () => {
-      try {
-        const processedURL = await handleURL(toNavigate);
-        webviewContainer.loadURL(processedURL);
-      } catch (error) {
-        console.error('Error processing initial URL:', error);
-        webviewContainer.loadURL(toNavigate);
-      }
-    })();
->>>>>>> 58a08a3d
+  const titleBar = document.querySelector("#titlebar");
+  const tabBar = document.querySelector("#tabbar") || new TabBar();
+  
+  // This is our webview container where all tab webviews will live
+  webviewContainer = document.createElement("div");
+  webviewContainer.id = "webview-container";
+  webviewContainer.className = "webview-container";
+  document.body.appendChild(webviewContainer);
+  
+  // Connect the tabBar with the webviewContainer
+  tabBar.connectWebviewContainer(webviewContainer);
+  
+  ipcRenderer.on('close-tab', (_, id) => {
+    try {
+      if (tabBar && typeof tabBar.closeTab === 'function') {
+        tabBar.closeTab(id);
+      }
+    } catch (e) {
+      console.error('Error closing tab via IPC:', e);
+    }
+  });
+
+  ipcRenderer.on('activate-tab', (_, id) => {
+    try {
+      if (tabBar && typeof tabBar.selectTab === 'function') {
+        tabBar.selectTab(id);
+      }
+    } catch (e) {
+      console.error('Error activating tab via IPC:', e);
+    }
+  });
+  
+  if (titleBar && tabBar) {
+    titleBar.connectTabBar(tabBar);
+  }
+
+  if (webviewContainer && nav && tabBar) {
+    // Setup tab event handlers
+    tabBar.addEventListener("tab-selected", (e) => {
+      const { tabId, url } = e.detail;
+      
+      // Hide peersky://home URL, show all others
+      if (url === "peersky://home") {
+        nav.setStyledUrl("");
+      } else {
+        nav.setStyledUrl(url);
+      }
+      
+      const tab = tabBar.tabs.find(t => t.id === tabId);
+      if (tab) {
+        pageTitle.innerText = `${tab.title} - Peersky Browser`;
+      }
+      
+      updateNavigationButtons(tabBar);
+    });
+    
+    tabBar.addEventListener("tab-navigated", (e) => {
+      const { tabId, url } = e.detail;
+      
+      if (tabId === tabBar.activeTabId) {
+        // Hide peersky://home URL, show all others
+        if (url === "peersky://home") {
+          nav.setStyledUrl("");
+        } else {
+          nav.setStyledUrl(url);
+        }
+        
+        setTimeout(() => updateNavigationButtons(tabBar), 100);
+      }
+      
+      ipcRenderer.send("webview-did-navigate", url);
+    });
+    
+    // Handle tab loading state changes
+    tabBar.addEventListener("tab-loading", (e) => {
+      const { tabId, isLoading } = e.detail;
+      
+      if (tabId === tabBar.activeTabId) {
+        nav.setLoading(isLoading);
+        
+        if (!isLoading) {
+          setTimeout(() => updateNavigationButtons(tabBar), 100);
+        }
+      }
+    });
 
     // Add with other event listeners
     tabBar.addEventListener("navigation-state-changed", () => {
@@ -172,20 +151,14 @@
     nav.addEventListener("forward", () => tabBar.goForwardActiveTab());
     nav.addEventListener("reload", () => tabBar.reloadActiveTab());
     nav.addEventListener("stop", () => tabBar.stopActiveTab());
-    nav.addEventListener("home", () => {
-<<<<<<< HEAD
-      tabBar.navigateActiveTab("peersky://home");
+    nav.addEventListener("home", async () => {
+      await navigateTo("peersky://home");
       nav.querySelector("#url").value = "peersky://home";
-=======
-      webviewContainer.loadURL("peersky://home");
-      nav.setStyledUrl("");
->>>>>>> 58a08a3d
-    });
-    
-    nav.addEventListener("navigate", ({ detail }) => {
+    });
+    
+    nav.addEventListener("navigate", async ({ detail }) => {
       const { url } = detail;
-      const processedUrl = handleURL(url);
-      tabBar.navigateActiveTab(processedUrl);
+      await navigateTo(url);
     });
     
     nav.addEventListener("new-window", () => {
@@ -306,19 +279,15 @@
       console.error("webviewElement not found in webviewContainer");
     }
 
-<<<<<<< HEAD
     const urlInput = nav.querySelector("#url");
     if (urlInput) {
       urlInput.addEventListener("keypress", async (e) => {
         if (e.key === "Enter") {
           const rawURL = urlInput.value.trim();
-          const url = handleURL(rawURL);
-          tabBar.navigateActiveTab(url);
+          await navigateTo(rawURL);
         }
       });
     }
-=======
->>>>>>> 58a08a3d
 
     // Update URL display and send navigation event
     webviewContainer.addEventListener("did-navigate", (e) => {
@@ -385,7 +354,34 @@
   }
 });
 
-<<<<<<< HEAD
+async function navigateTo(url) {
+  try {
+    // Process URL through handleURL to ensure proper formatting
+    const processedURL = await handleURL(url);
+    
+    // Check if we have tab functionality
+    const tabBar = document.querySelector("#tabbar");
+    if (tabBar && typeof tabBar.navigateActiveTab === 'function') {
+      // Use tab-based navigation
+      tabBar.navigateActiveTab(processedURL);
+    } else if (webviewContainer && typeof webviewContainer.loadURL === 'function') {
+      // Fallback to direct webview navigation
+      webviewContainer.loadURL(processedURL);
+    } else {
+      console.error('No navigation method available');
+    }
+  } catch (error) {
+    console.error('Error processing URL:', error);
+    // Final fallback
+    const tabBar = document.querySelector("#tabbar");
+    if (tabBar && typeof tabBar.navigateActiveTab === 'function') {
+      tabBar.navigateActiveTab(url);
+    } else if (webviewContainer && typeof webviewContainer.loadURL === 'function') {
+      webviewContainer.loadURL(url);
+    }
+  }
+}
+
 function updateNavigationButtons(tabBar) {
   if (!nav) return;
   
@@ -404,28 +400,6 @@
   }
 }
 
-=======
-function updateNavigationButtons() {
-  if (webviewContainer && nav) {
-    // Use TrackedBox's safe navigation methods that handle both webview and iframe
-    const canGoBack = webviewContainer.canGoBack();
-    const canGoForward = webviewContainer.canGoForward();
-    nav.setNavigationButtons(canGoBack, canGoForward);
-  }
-}
-
-async function navigateTo(url) {
-  try {
-    // Process URL through handleURL to ensure proper formatting
-    const processedURL = await handleURL(url);
-    webviewContainer.loadURL(processedURL);
-  } catch (error) {
-    console.error('Error processing URL:', error);
-    webviewContainer.loadURL(url);
-  }
-}
-
->>>>>>> 58a08a3d
 function focusURLInput() {
   try {
     const urlInput = nav.querySelector("#url");
