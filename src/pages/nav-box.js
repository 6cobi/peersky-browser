class NavBox extends HTMLElement {
  constructor() {
    super();
    this.isLoading = false;
    this._qrPopup = null;
    this._qrButton = null;
    this._outsideClickListener = null;
    this._resizeListener = null;
    this.buildNavBox();
    this.attachEvents();
    this.attachThemeListener();
  }

  setStyledUrl(url) {
    const urlInput = this.querySelector("#url");
    if (!urlInput) return;
    
    // Simple URL display for input element
    urlInput.value = url || "";
  }

  buildNavBox() {
    this.id = "navbox";
    const buttons = [
      { id: "back", svg: "left.svg", position: "start" },
      { id: "forward", svg: "right.svg", position: "start" },
      { id: "refresh", svg: "reload.svg", position: "start" },
      { id: "home", svg: "home.svg", position: "start" },
      { id: "bookmark", svg: "bookmark.svg", position: "start" },
      { id: "plus", svg: "plus.svg", position: "end" },
      { id: "settings", svg: "settings.svg", position: "end" },
    ];

    this.buttonElements = {};

    // Create buttons that should appear before the URL input
    buttons
      .filter((btn) => btn.position === "start")
      .forEach((button) => {
        const btnElement = this.createButton(
          button.id,
          `peersky://static/assets/svg/${button.svg}`
        );
        this.appendChild(btnElement);
        this.buttonElements[button.id] = btnElement;
      });

    const urlBarWrapper = document.createElement("div");
    urlBarWrapper.className = "url-bar-wrapper";

    const urlInput = document.createElement("input");
    urlInput.type = "text";
    urlInput.id = "url";
    urlInput.placeholder = "Search with DuckDuckGo or type a P2P URL";

    const qrButton = this.createButton(
      "qr-code",
      "peersky://static/assets/svg/qr-code.svg"
    );
    qrButton.classList.add("inside-urlbar");

    urlBarWrapper.appendChild(urlInput);
    urlBarWrapper.appendChild(qrButton);
    this.appendChild(urlBarWrapper);

    this.buttonElements["qr-code"] = qrButton;

    // Create buttons that should appear after the URL input
    buttons
      .filter((btn) => btn.position === "end")
      .forEach((button) => {
        const btnElement = this.createButton(
          button.id,
          `peersky://static/assets/svg/${button.svg}`
        );
        this.appendChild(btnElement);
        this.buttonElements[button.id] = btnElement;
      });
  }

  createButton(id, svgPath) {
    const button = document.createElement("button");
    button.className = "nav-button";
    button.id = id;

    // Create a container for the SVG to manage icons
    const svgContainer = document.createElement("div");
    svgContainer.className = "svg-container";
    button.appendChild(svgContainer);

    this.loadSVG(svgContainer, svgPath);

    return button;
  }

  loadSVG(container, svgPath) {
    fetch(svgPath)
      .then((response) => response.text())
      .then((svgContent) => {
        container.innerHTML = svgContent;
        const svgElement = container.querySelector("svg");
        if (svgElement) {
          svgElement.setAttribute("width", "18");
          svgElement.setAttribute("height", "18");
          svgElement.setAttribute("fill", "currentColor");
        }
      })
      .catch((error) => {
        console.error(`Error loading SVG from ${svgPath}:`, error);
      });
  }

  updateButtonIcon(button, svgFileName) {
    const svgPath = `peersky://static/assets/svg/${svgFileName}`;
    const svgContainer = button.querySelector(".svg-container");
    if (svgContainer) {
      this.loadSVG(svgContainer, svgPath);
    } else {
      console.error("SVG container not found within the button.");
    }
  }

  // Bookmark state management
  setBookmarkState(isBookmarked) {
    const bookmarkButton = this.buttonElements["bookmark"];
    if (bookmarkButton) {
      if (isBookmarked) {
        this.updateButtonIcon(bookmarkButton, "bookmark-fill.svg");
      } else {
        this.updateButtonIcon(bookmarkButton, "bookmark.svg");
      }
    }
  }

  // Qr-code State Management

  hideQrCodePopup() {
    if (this._qrPopup) {
      this._qrPopup.classList.remove("open");
      this._qrPopup.classList.add("close");
      setTimeout(() => {
        this._qrPopup.remove();
        this._qrPopup = null;
      }, 300);
    }
  }

  _toggleQrCodePopup() {
    if (this._qrPopup) {
      this.hideQrCodePopup();
      return;
    }

    const currentUrl = this.querySelector("#url").value;
    if (!currentUrl) return;

    this._qrPopup = document.createElement("div");
    this._qrPopup.className = "qr-popup";
    this._qrPopup.innerHTML = `
    <div class="qr-popup-header">
      <p>Scan QR Code</p>
      <button class="close-btn">
        <svg width="18" height="18" fill="currentColor" viewBox="0 0 24 24">
          <path d="M19 6.41L17.59 5 12 10.59 6.41 5 5 6.41 10.59 12 5 17.59 6.41 19 12 13.41 17.59 19 19 17.59 13.41 12z"/>
        </svg>
      </button>
    </div>
    <qr-code src="${currentUrl}" data-bg="white" data-fg="black"></qr-code>
    <span class="qr-url">${currentUrl}</span>
    <button class="download-btn disabled">Download</button>
  `;

    document.body.appendChild(this._qrPopup);
    this._qrButton = this.buttonElements["qr-code"];

    this._positionQrPopup();

    this._outsideClickListener = (e) => {
      if (
        this._qrPopup &&
        !this._qrPopup.contains(e.target) &&
        !this._qrButton.contains(e.target)
      ) {
        this.hideQrCodePopup();
      }
    };
    document.addEventListener("mousedown", this._outsideClickListener);

    this._resizeListener = () => {
      this._positionQrPopup();
    };
    window.addEventListener("resize", this._resizeListener);

    setTimeout(() => {
      this._qrPopup.classList.add("open");
    }, 0);

    const closeBtn = this._qrPopup.querySelector(".close-btn");
    closeBtn.addEventListener("click", () => this.hideQrCodePopup());

    const downloadBtn = this._qrPopup.querySelector(".download-btn");
    downloadBtn.addEventListener("click", () => this._downloadQrCode());

    setTimeout(() => {
      const qrCode = this._qrPopup.querySelector("qr-code img");
      if (qrCode) {
        downloadBtn.disabled = false;
      }
    }, 300);
  }

  _positionQrPopup() {
    if (!this._qrPopup || !this._qrButton) return;

    const buttonRect = this._qrButton.getBoundingClientRect();
    this._qrPopup.style.top = `${buttonRect.bottom + 10}px`;
    this._qrPopup.style.right = `${window.innerWidth - buttonRect.right}px`;
  }

  hideQrCodePopup() {
    if (this._qrPopup) {
      this._qrPopup.classList.remove("open");
      this._qrPopup.classList.add("close");
      setTimeout(() => {
        this._qrPopup.remove();
        this._qrPopup = null;
      }, 300);
    }

    if (this._outsideClickListener) {
      document.removeEventListener("mousedown", this._outsideClickListener);
      this._outsideClickListener = null;
    }

    if (this._resizeListener) {
      window.removeEventListener("resize", this._resizeListener);
      this._resizeListener = null;
    }
  }

  _downloadQrCode() {
    let img = this._qrPopup?.querySelector("qr-code img");
    const a = document.createElement("a");
    a.href = img.src;
    a.download = "qr-code.png";

    document.body.appendChild(a);
    a.click();
    document.body.removeChild(a);
  }

  setLoading(isLoading) {
    this.isLoading = isLoading;
    const refreshButton = this.buttonElements["refresh"];
    if (refreshButton) {
      if (isLoading) {
        this.updateButtonIcon(refreshButton, "close.svg");
      } else {
        this.updateButtonIcon(refreshButton, "reload.svg");
      }
    } else {
      console.error("Refresh button not found.");
    }
  }

  setNavigationButtons(canGoBack, canGoForward) {
    const backButton = this.buttonElements["back"];
    const forwardButton = this.buttonElements["forward"];

    if (backButton) {
      if (canGoBack) {
        backButton.classList.add("active");
        backButton.removeAttribute("disabled");
      } else {
        backButton.classList.remove("active");
        backButton.setAttribute("disabled", "true");
      }
    }

    if (forwardButton) {
      if (canGoForward) {
        forwardButton.classList.add("active");
        forwardButton.removeAttribute("disabled");
      } else {
        forwardButton.classList.remove("active");
        forwardButton.setAttribute("disabled", "true");
      }
    }
  }

  attachEvents() {
    this.addEventListener("click", (event) => {
      const button = event.target.closest("button");
      if (button) {
        if (button.id === "refresh") {
          if (this.isLoading) {
            this.dispatchEvent(new CustomEvent("stop"));
          } else {
            this.dispatchEvent(new CustomEvent("reload"));
          }
        } else if (button.id === "plus") {
          this.dispatchEvent(new CustomEvent("new-window"));
        } else if (button.id === "bookmark") {
          this.dispatchEvent(new CustomEvent("toggle-bookmark"));
<<<<<<< HEAD
        } else if (button.id === "qr-code") {
          this._toggleQrCodePopup();
=======
        } else if (button.id === "settings") {
          this.dispatchEvent(new CustomEvent("navigate", { detail: { url: "peersky://settings" } }));
>>>>>>> 64fc4745
        } else if (!button.disabled) {
          this.navigate(button.id);
        }
      }
    });

    const urlInput = this.querySelector("#url");
    if (urlInput) {
      urlInput.addEventListener("keypress", (event) => {
        if (event.key === "Enter") {
          const url = event.target.value.trim();
          this.dispatchEvent(new CustomEvent("navigate", { detail: { url } }));
        }
      });
    } else {
      console.error("URL input not found within nav-box.");
    }
  }

  navigate(action) {
    this.dispatchEvent(new CustomEvent(action));
  }

  attachThemeListener() {
    // Listen for theme reload events from settings manager
    window.addEventListener('theme-reload', (event) => {
      console.log('NavBox received theme reload event:', event.detail);
      this.handleThemeChange(event.detail.theme);
    });
    
    // Listen for search engine changes from settings manager
    try {
      const { ipcRenderer } = require('electron');
      ipcRenderer.on('search-engine-changed', (event, newEngine) => {
        console.log('NavBox: Search engine changed to:', newEngine);
        this.updateSearchPlaceholder();
      });
    } catch (error) {
      console.warn('NavBox: Could not setup search engine listener:', error);
    }
  }

  handleThemeChange(theme) {
    // Force re-evaluation of CSS by toggling a class
    this.classList.remove('theme-updating');
    // Use requestAnimationFrame to ensure the class removal is processed
    requestAnimationFrame(() => {
      this.classList.add('theme-updating');
      console.log('NavBox theme updated to:', theme);
      
      
      // Remove the temporary class after a brief moment
      setTimeout(() => {
        this.classList.remove('theme-updating');
      }, 100);
    });
  }

}

customElements.define("nav-box", NavBox);<|MERGE_RESOLUTION|>--- conflicted
+++ resolved
@@ -302,13 +302,10 @@
           this.dispatchEvent(new CustomEvent("new-window"));
         } else if (button.id === "bookmark") {
           this.dispatchEvent(new CustomEvent("toggle-bookmark"));
-<<<<<<< HEAD
         } else if (button.id === "qr-code") {
           this._toggleQrCodePopup();
-=======
         } else if (button.id === "settings") {
           this.dispatchEvent(new CustomEvent("navigate", { detail: { url: "peersky://settings" } }));
->>>>>>> 64fc4745
         } else if (!button.disabled) {
           this.navigate(button.id);
         }
